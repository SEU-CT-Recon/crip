'''
    Preprocess module of crip.

    https://github.com/z0gSh1u/crip
'''

import numpy as np
from .shared import *
from .typing import *
from .utils import *


@ConvertProjList
def averageProjections(projections: Or[ProjList, ProjStack]):
    """
        Average projections. For example, to calculate the flat field.
        Projections can be either `(views, H, W)` shaped numpy array, or
        `views * (H, W)` Python List.
    """
    cripAssert(is3D(projections), '`projections` should be 3D array.')
    projections = ensureFloatArray(projections)

    res = projections.sum(axis=0) / projections.shape[0]

    return res


@ConvertProjList
def flatDarkFieldCorrection(projections: Or[Proj, ProjList, ProjStack],
                            flat: Or[Proj, float],
                            coeff: float = 1,
                            dark: Or[Proj, float] = 0):
    """
        Perform flat field (air) and dark field correction to get post-log value.
        I.e., `- log [(X - D) / (C * F - D)]`. Multi projections accepted.
    """
    sampleProjection = projections if is2D(projections) else projections[0]

    if isType(flat, Proj):
        cripAssert(haveSameShape(sampleProjection, flat), "`projection` and `flat` should have same shape.")
    if isType(dark, Proj):
        cripAssert(haveSameShape(sampleProjection, dark), "`projection` and `dark` should have same shape.")

    res = -np.log((projections - dark) / (coeff * flat - dark))
    res[res == np.inf] = 0
    res[res == np.nan] = 0

    return res


def flatDarkFieldCorrectionStandalone(projection: Proj):
    """
        Perform flat field and dark field correction without actual field image. \\
        Air is estimated using the brightest pixel by default.
    """
    # We support 2D only in standalone version, since `flat` for each projection might differ.
    cripAssert(is2D(projection), '`projection` should be 2D.')

    return flatDarkFieldCorrection(projection, np.max(projection), 1, 0)


@ConvertProjList
def injectGaussianNoise(projections: Or[Proj, ProjList, ProjStack], sigma: float, mu: float = 0):
    """
        Inject Gaussian noise which obeys distribution `N(\mu, \sigma^2)`.
    """
    cripAssert(is2or3D(projections), '`projections` should be 2D or 3D.')

    def injectOne(img):
        noise = np.random.randn(*img.shape) * sigma + mu
        return img + noise

    if is3D(projections):
        res = np.zeros_like(projections)
        for c in projections.shape[0]:
            res[c, ...] = injectOne(projections[c, ...])
    else:
        res = injectOne(projections)

    return res


def injectPoissonNoise(projections: Or[Proj, ProjList, ProjStack]):
    """
        Inject Poisson noise which obeys distribution `P(\lamda)`.
    """
    cripAssert(is2or3D(projections), '`projections` should be 2D or 3D.')

    def injectOne(img):
        return np.random.poisson(img)

    if is3D(projections):
        res = np.zeros_like(projections)
        for c in projections.shape[0]:
            res[c, ...] = injectOne(projections[c, ...])
    else:
        res = injectOne(projections)

    return res


def limitedAngle(projections, srcDeg, dstDeg, startDeg=0):
    """
        Sample limited angle projections from `startDeg` to `startDeg + dstDeg`. \\
        The original total angle is `srcDeg`.
    """
    assert startDeg + dstDeg <= srcDeg
    nProjPerDeg = float(projections.shape[0]) / srcDeg
    startLoc = int(startDeg * nProjPerDeg)
    dstLen = int(dstDeg * nProjPerDeg)

    return np.array(projections[startLoc:startLoc + dstLen, :, :])


def limitedView(projections, ratio):
    """
        Sample projections uniformly with `::ratio` to get sparse views projections. \\
        The second returning is the number of remaining projections.
    """
    dstLen = projections.shape[0] / ratio
    assert dstLen == int(dstLen), "Cannot achieve uniform sampling."

    return np.array(projections[::ratio, :, :]), projections.shape[0] % ratio - 1


@ConvertProjList
def projectionsToSinograms(projections: Or[ProjList, ProjStack]):
    """
        Permute projections to sinograms by axes swapping `(views, h, w) -> (h, views, w)`.
    """
    (views, h, w) = projections.shape
    sinograms = np.zeros((h, views, w), dtype=projections.dtype)
    for i in range(views):
        sinograms[:, i, :] = projections[i, :, :]

    return sinograms


@ConvertProjList
def sinogramsToProjections(sinograms: Or[ProjList, ProjStack]):
    """
        Permute sinograms back to projections by axes swapping `(h, views, w) -> (views, h, w)`.
    """
    (h, views, w) = sinograms.shape
    projections = np.zeros((views, h, w), dtype=sinograms.dtype)
    for i in range(views):
        projections[i, :, :] = sinograms[:, i, :]

    return projections


def padImage(proj, padding, mode='symmetric', smootherDecay=False):
    """
        Pad the image on four directions using symmetric `padding` (Up, Right, Down, Left) \\
        and descending cosine window decay. `mode` can be `symmetric` or `edge`.
    """
    h, w = proj.shape
    nPadU, nPadR, nPadD, nPadL = padding
    padH = h + nPadU + nPadD
    padW = w + nPadL + nPadR
    xPad = np.pad(proj, ((nPadU, nPadD), (nPadL, nPadR)), mode=mode)

    CommonCosineDecay = lambda ascend, dot: np.cos(
        np.linspace(-np.pi / 2, 0, dot) if ascend else np.linspace(0, np.pi / 2, dot))
    SmootherCosineDecay = lambda ascend, dot: 0.5 * np.cos(np.linspace(
        -np.pi, 0, dot)) + 0.5 if ascend else 0.5 * np.cos(np.linspace(0, np.pi, dot)) + 0.5

    decay = SmootherCosineDecay if smootherDecay else CommonCosineDecay

    def decayLR(xPad, w, nPadL, nPadR):
        xPad[:, 0:nPadL] *= decay(True, nPadL)[:]
        xPad[:, w - nPadR:w] *= decay(False, nPadR)[:]
        return xPad

    xPad = decayLR(xPad, padW, nPadL, nPadR)
    xPad = decayLR(xPad.T, padH, nPadU, nPadD)
    xPad = xPad.T

    return xPad


def padSinogram(sgm, padding, mode='symmetric', smootherDecay=False):
    """
        'Truncated Artifact Correction' specialized function.
        Extend the projection on horizontal directions using symmetric `padding` (single, or (Right, Left))
        and descending cosine window decay. `mode` can be `symmetric` or `edge`.
    """
    if type(padding) == int:
        padding = (padding, padding)
    l, r = padding

    return padImage(sgm, (0, r, 0, l), mode, smootherDecay)


def correctBeamHardeningPolynomial(postlog, coeffs, bias=True):
    pass


<<<<<<< HEAD
@ConvertProjList
def binning(projection: Or[Proj, ProjList, ProjStack], binning=(1, 1), mode='skip'):
    """
        Perform binning on row and col directions. `binning=(row, col)`.
    """
    # skip, average, min, max, median, sum

    res = np.array(projection[..., ::binning[0], ::binning[1]])
=======
def Mu2HU(img: np.array, mu_water: float) -> np.array:
    """
        Convert mu to HU: HU = (\mu - \mu_water) / \mu_water * 1000.
        img[x, y] = mu.
    """
    cripAssert(is2or3D(img), '`image` should be 2D or 3D.')

    def injectOne(img):
        return (img - mu_water) / mu_water * 1000

    if is3D(img):
        res = np.zeros_like(img)
        for c in img.shape[0]:
            res[c, ...] = injectOne(img[c, ...])
    else:
        res = injectOne(img)

    return res


def HU2Mu(img: np.array, mu_water: float) -> np.array:
    """
        Convert HU to mu: HU = (\mu - \mu_water) / \mu_water * 1000.
        img[x, y] = mu.
    """
    cripAssert(is2or3D(img), '`image` should be 2D or 3D.')

    def injectOne(img):
        return img / 1000 * mu_water + mu_water

    if is3D(img):
        res = np.zeros_like(img)
        for c in img.shape[0]:
            res[c, ...] = injectOne(img[c, ...])
    else:
        res = injectOne(img)

    return res

def HUAdd(img, bias=1000):
    """
        Add bias in: HU = (\mu - \mu_water) / \mu_water * 1000 = \mu / \mu_Water * 1000 - 1000.
        After this, there would be a linear relationship between HU and mu.
        Return \mu / \mu_Water * 1000
    """
    cripAssert(is2or3D(img), '`image` should be 2D or 3D.')

    def injectOne(img, bias):
        return img + bias

    if is3D(img):
        res = np.zeros_like(img)
        for c in img.shape[0]:
            res[c, ...] = injectOne(img[c, ...], bias)
    else:
        res = injectOne(img, bias)

>>>>>>> b058b295
    return res<|MERGE_RESOLUTION|>--- conflicted
+++ resolved
@@ -196,7 +196,6 @@
     pass
 
 
-<<<<<<< HEAD
 @ConvertProjList
 def binning(projection: Or[Proj, ProjList, ProjStack], binning=(1, 1), mode='skip'):
     """
@@ -205,7 +204,9 @@
     # skip, average, min, max, median, sum
 
     res = np.array(projection[..., ::binning[0], ::binning[1]])
-=======
+    return res
+
+
 def Mu2HU(img: np.array, mu_water: float) -> np.array:
     """
         Convert mu to HU: HU = (\mu - \mu_water) / \mu_water * 1000.
@@ -245,6 +246,7 @@
 
     return res
 
+
 def HUAdd(img, bias=1000):
     """
         Add bias in: HU = (\mu - \mu_water) / \mu_water * 1000 = \mu / \mu_Water * 1000 - 1000.
@@ -263,5 +265,4 @@
     else:
         res = injectOne(img, bias)
 
->>>>>>> b058b295
     return res