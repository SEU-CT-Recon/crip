import numpy as np
from typing import *

Or = Union

DefaultFloatDType = np.float32

UintLike = Union[np.uint8, np.uint16, np.uint32, np.uint64]
SignedIntLike = Union[int, np.int8, np.int16, np.int32, np.int64]
IntLike = Union[UintLike, SignedIntLike]
<<<<<<< HEAD

# @see https://stackoverflow.com/questions/58686018
=======
>>>>>>> b058b295
try:
    FloatLike = Union[np.float16, np.float32, np.float64, np.float128, float]
except:
    FloatLike = Union[np.float16, np.float32, np.float64, float]
<<<<<<< HEAD

=======
>>>>>>> b058b295
Proj = np.ndarray
ProjList = List[np.ndarray]
ProjStack = np.ndarray<|MERGE_RESOLUTION|>--- conflicted
+++ resolved
@@ -8,19 +8,12 @@
 UintLike = Union[np.uint8, np.uint16, np.uint32, np.uint64]
 SignedIntLike = Union[int, np.int8, np.int16, np.int32, np.int64]
 IntLike = Union[UintLike, SignedIntLike]
-<<<<<<< HEAD
 
 # @see https://stackoverflow.com/questions/58686018
-=======
->>>>>>> b058b295
 try:
     FloatLike = Union[np.float16, np.float32, np.float64, np.float128, float]
 except:
     FloatLike = Union[np.float16, np.float32, np.float64, float]
-<<<<<<< HEAD
-
-=======
->>>>>>> b058b295
 Proj = np.ndarray
 ProjList = List[np.ndarray]
 ProjStack = np.ndarray